# Copyright (c) 2021-2022, InterDigital Communications, Inc, Curie Yoon
# All rights reserved.

# Redistribution and use in source and binary forms, with or without
# modification, are permitted (subject to the limitations in the disclaimer
# below) provided that the following conditions are met:

# * Redistributions of source code must retain the above copyright notice,
#   this list of conditions and the following disclaimer.
# * Redistributions in binary form must reproduce the above copyright notice,
#   this list of conditions and the following disclaimer in the documentation
#   and/or other materials provided with the distribution.
# * Neither the name of InterDigital Communications, Inc nor the names of its
#   contributors may be used to endorse or promote products derived from this
#   software without specific prior written permission.

# NO EXPRESS OR IMPLIED LICENSES TO ANY PARTY'S PATENT RIGHTS ARE GRANTED BY
# THIS LICENSE. THIS SOFTWARE IS PROVIDED BY THE COPYRIGHT HOLDERS AND
# CONTRIBUTORS "AS IS" AND ANY EXPRESS OR IMPLIED WARRANTIES, INCLUDING, BUT
# NOT LIMITED TO, THE IMPLIED WARRANTIES OF MERCHANTABILITY AND FITNESS FOR A
# PARTICULAR PURPOSE ARE DISCLAIMED. IN NO EVENT SHALL THE COPYRIGHT HOLDER OR
# CONTRIBUTORS BE LIABLE FOR ANY DIRECT, INDIRECT, INCIDENTAL, SPECIAL,
# EXEMPLARY, OR CONSEQUENTIAL DAMAGES (INCLUDING, BUT NOT LIMITED TO,
# PROCUREMENT OF SUBSTITUTE GOODS OR SERVICES; LOSS OF USE, DATA, OR PROFITS;
# OR BUSINESS INTERRUPTION) HOWEVER CAUSED AND ON ANY THEORY OF LIABILITY,
# WHETHER IN CONTRACT, STRICT LIABILITY, OR TORT (INCLUDING NEGLIGENCE OR
# OTHERWISE) ARISING IN ANY WAY OUT OF THE USE OF THIS SOFTWARE, EVEN IF
# ADVISED OF THE POSSIBILITY OF SUCH DAMAGE.

import math

import torch
import torch.nn as nn

from compressai.registry import register_criterion
# from datetime import datetime
# import matplotlib.pyplot as plt
# import numpy as np

@register_criterion("RateDistortionLoss")
class RateDistortionLoss(nn.Module):
    """Custom rate distortion loss with a Lagrangian parameter."""

    def __init__(self, lmbda=1e-2):
        super().__init__()
        self.mse = nn.MSELoss()
        self.lmbda = lmbda

    def forward(self, output, target): 
        N, _, H, W = target.size()
        out = {}
        num_pixels = N * H * W

        out["bpp_loss"] = sum(
            (torch.log(likelihoods).sum() / (-math.log(2) * num_pixels))
            for likelihoods in output["likelihoods"].values()
        )
        out["mse_loss"] = self.mse(output["x_hat"], target)
        out["loss"] = self.lmbda * 255**2 * out["mse_loss"] + out["bpp_loss"]

        return out

@register_criterion("FusionRDLoss")
class FusionRDLoss(nn.Module):
    """Custom rate distortion loss with a Lagrangian parameter."""

    def __init__(self, lmbda=1e-2):
        super().__init__()
        self.mse = nn.MSELoss()
        self.lmbda = lmbda

    def forward(self, output, target): 
        # out_net,                                  , d
        # dict{"features"(list), "likelihoods"}     , list[p2~p5]
        out = {}
        num_pixels = 0
        
        for p in target:
            N, _, H, W = p.size()
            num_pixels += N * H * W
            

        out["bpp_loss"] = sum(
            (torch.log(likelihoods).sum() / (-math.log(2) * num_pixels))
            for likelihoods in output["likelihoods"].values()
        )


        out["mse_loss"] = self.mse(output["features"][0], target[0]) + self.mse(output["features"][1], target[1]) + self.mse(output["features"][2], target[2]) + self.mse(output["features"][3], target[3])

        out["loss"] = self.lmbda * 255**2 * out["mse_loss"] + out["bpp_loss"]

        return out


@register_criterion("FusionRDLoss_P")
class FusionRDLoss_P(nn.Module):
    """Custom rate distortion loss with a Lagrangian parameter."""

    def __init__(self, lmbda=1e-2):
        super().__init__()
        self.mse = nn.MSELoss()
        self.lmbda = lmbda

    def forward(self, output, target): 
        # out_net,                                  , d
        # dict{"features"(list), "likelihoods"}     , list[p2~p5]
        out = {}
        num_pixels = 0
        
        for p in target:
            N, _, H, W = p.size()
            num_pixels += N * H * W
            

        out["bpp_loss"] = sum(
            (torch.log(likelihoods).sum() / (-math.log(2) * num_pixels))
            for likelihoods in output["likelihoods"].values()
        )

        out["mse_loss"] = self.mse(output["features"][0], target[0]) + self.mse(output["features"][1], target[1]) + self.mse(output["features"][2], target[2]) + self.mse(output["features"][3], target[3])

        out["p2_mse"] = (torch.square(output["features"][0] - target[0])).mean().item()
        out["p3_mse"] = (torch.square(output["features"][1] - target[1])).mean().item()
        out["p4_mse"] = (torch.square(output["features"][2] - target[2])).mean().item()
        out["p5_mse"] = (torch.square(output["features"][3] - target[3])).mean().item()
      
        out["loss"] = self.lmbda * 255**2 * out["mse_loss"] + out["bpp_loss"]

        return out



@register_criterion("FusionRDLoss_P")
class FusionRDLoss2(nn.Module):
    """Custom rate distortion loss with a Lagrangian parameter."""

    def __init__(self, lmbda=1e-2):
        super().__init__()
        self.mse = nn.MSELoss()
        self.lmbda = lmbda

    def forward(self, output, target, h, w): 
        # out_net,                                  , d
        # dict{"features"(list), "likelihoods"}     , list[p2~p5]
        out = {}
        num_pixels = 0
        
        padh, padw = 192-h, 192-W

        # for p in target:
        #     p = p

        # if padh != 0 and padw  == 0:
        #     out_feature[0] = out_feature[0][:, :, math.floor(padh /2):-math.ceil(padh /2), :]
        #     out_feature[1] = out_feature[1][:, :, math.floor(hpad//2 /2):-math.ceil(hpad//2 /2), :]
        #     out_feature[2] = out_feature[2][:, :, math.floor(hpad//4 /2):-math.ceil(hpad//4 /2), :]
        #     out_feature[3] = out_feature[3][:, :, math.floor(paddings['h5'] /2):-math.ceil(paddings['h5'] /2), :]
        # elif padw != 0 and padh  == 0:
        #     out_feature[0] = out_feature[0][:, :, :, math.floor(padw /2):-math.ceil(padw /2)]
        #     out_feature[1] = out_feature[1][:, :, :, math.floor(wpad//2 /2):-math.ceil(wpad//2 /2)]
        #     out_feature[2] = out_feature[2][:, :, :, math.floor(wpad//4 /2):-math.ceil(wpad//4 /2)]
        #     out_feature[3] = out_feature[3][:, :, :, math.floor(wpad//8 /2):-math.ceil(wpad//8 /2)]
        # elif padw != 0 and padh  != 0:
        #     out_feature[0] = out_feature[0][:, :, math.floor(padh /2):-math.ceil(padh /2), math.floor(padw/2):-math.ceil(padw/2)]
        #     out_feature[1] = out_feature[1][:, :, math.floor(hpad//2 /2):-math.ceil(hpad//2 /2), math.floor(wpad//2/2):-math.ceil(wpad//2/2)]
        #     out_feature[2] = out_feature[2][:, :, math.floor(hpad//4 /2):-math.ceil(hpad//4 /2), math.floor(wpad//4/2):-math.ceil(wpad//4/2)]
        #     out_feature[3] = out_feature[3][:, :, math.floor(paddings['h5'] /2):-math.ceil(paddings['h5'] /2), math.floor(wpad//8/2):-math.ceil(wpad//8/2)]


        for p in target:
            N, _, H, W = p.size()
            num_pixels += N * H * W
            

        out["bpp_loss"] = sum(
            (torch.log(likelihoods).sum() / (-math.log(2) * num_pixels))
            for likelihoods in output["likelihoods"].values()
        )

        out["mse_loss"] = self.mse(output["features"][0], target[0]) + self.mse(output["features"][1], target[1]) + self.mse(output["features"][2], target[2]) + self.mse(output["features"][3], target[3])

        out["p2_mse"] = (torch.square(output["features"][0] - target[0])).mean().item()
        out["p3_mse"] = (torch.square(output["features"][1] - target[1])).mean().item()
        out["p4_mse"] = (torch.square(output["features"][2] - target[2])).mean().item()
        out["p5_mse"] = (torch.square(output["features"][3] - target[3])).mean().item()
      
        out["loss"] = self.lmbda * 255**2 * out["mse_loss"] + out["bpp_loss"]

        return out



@register_criterion("FusionWarpedLoss")
class FusionWarpedLoss(nn.Module):
    """Custom rate distortion loss with a Lagrangian parameter."""

    def __init__(self, lmbda=1e-2, alpha=1.0, beta=0.05):
        super().__init__()
        self.mse = nn.MSELoss()
        self.lmbda = lmbda

        self.alpha = alpha
        self.beta = beta

    def forward(self, output, target): 
        # out_net,                                  , d
        # dict{"features"(list), "likelihoods"}     , list[p2~p5]
        out = {}
        num_pixels = 0
        
        for p in target:
            N, _, H, W = p.size()
            num_pixels += N * H * W
            

        out["bpp_loss"] = sum(
            (torch.log(likelihoods).sum() / (-math.log(2) * num_pixels))
            for likelihoods in output["likelihoods"].values()
        )

        p2_mse = torch.square(output["features"][0] - target[0])
        p3_mse = torch.square(output["features"][1] - target[1])
        p4_mse = torch.square(output["features"][2] - target[2])
        p5_mse = torch.square(output["features"][3] - target[3])



        out["p2_mseloss"] = p2_mse * torch.sigmoid((p2_mse-self.alpha)/self.beta)
        out["p3_mseloss"] = p3_mse * torch.sigmoid((p3_mse-self.alpha)/self.beta)
        out["p4_mseloss"] = p4_mse * torch.sigmoid((p4_mse-self.alpha)/self.beta)
        out["p5_mseloss"] = p5_mse * torch.sigmoid((p5_mse-self.alpha)/self.beta)
        


        out["p2_mse"] = p2_mse.mean().item()
        out["p3_mse"] = p3_mse.mean().item()
        out["p4_mse"] = p4_mse.mean().item()
        out["p5_mse"] = p5_mse.mean().item()
        out["mse_loss"] = torch.mean(out["p2_mseloss"]) + torch.mean(out["p3_mseloss"]) + torch.mean(out["p4_mseloss"]) + torch.mean(out["p5_mseloss"])

        out["loss"] = self.lmbda * 255**2 * out["mse_loss"] + out["bpp_loss"]

        return out



@register_criterion("FusionWarpedLoss_Pwise")
class FusionWarpedLoss_Pwise(nn.Module):
    """Custom rate distortion loss with a Lagrangian parameter."""

    def __init__(self, lmbda=1e-2, 
        p2_alpha=1.1, p2_beta=0.005,
        p3_alpha=0.48, p3_beta=0.005,
        p4_alpha=0.35, p4_beta=0.005,
        p5_alpha=1.3, p5_beta=0.005,
        alpha_w=1.0, beta_w=1.0
        ):
        super().__init__()
        self.mse = nn.MSELoss()
        self.lmbda = lmbda

        self.p2_alpha, self.p2_beta = p2_alpha * alpha_w, p2_beta * beta_w
        self.p3_alpha, self.p3_beta = p3_alpha * alpha_w, p3_beta * beta_w
        self.p4_alpha, self.p4_beta = p4_alpha * alpha_w, p4_beta * beta_w
        self.p5_alpha, self.p5_beta = p5_alpha * alpha_w, p5_beta * beta_w
        

    def forward(self, output, target): 
        # out_net,                                  , d
        # dict{"features"(list), "likelihoods"}     , list[p2~p5]
        out = {}
        num_pixels = 0
        
        for p in target:
            N, _, H, W = p.size()
            num_pixels += N * H * W
            

        out["bpp_loss"] = sum(
            (torch.log(likelihoods).sum() / (-math.log(2) * num_pixels))
            for likelihoods in output["likelihoods"].values()
        )

        p2_mse = torch.square(output["features"][0] - target[0])
        p3_mse = torch.square(output["features"][1] - target[1])
        p4_mse = torch.square(output["features"][2] - target[2])
        p5_mse = torch.square(output["features"][3] - target[3])

        # out["p2_lambda"] = torch.sigmoid((p2_mse-self.alpha)/self.beta)
        # out["p3_lambda"] = torch.sigmoid((p3_mse-self.alpha)/self.beta)
        # out["p4_lambda"] = torch.sigmoid((p4_mse-self.alpha)/self.beta)
        # out["p5_lambda"] = torch.sigmoid((p5_mse-self.alpha)/self.beta)
        


        out["p2_mseloss"] = p2_mse * torch.sigmoid((p2_mse-self.p2_alpha)/self.p2_beta)
        out["p3_mseloss"] = p3_mse * torch.sigmoid((p3_mse-self.p3_alpha)/self.p3_beta)
        out["p4_mseloss"] = p4_mse * torch.sigmoid((p4_mse-self.p4_alpha)/self.p4_beta)
        out["p5_mseloss"] = p5_mse * torch.sigmoid((p5_mse-self.p5_alpha)/self.p5_beta)
        


        out["p2_mse"] = p2_mse.mean().item()
        out["p3_mse"] = p3_mse.mean().item()
        out["p4_mse"] = p4_mse.mean().item()
        out["p5_mse"] = p5_mse.mean().item()
        out["mse_loss"] = torch.mean(out["p2_mseloss"]) + torch.mean(out["p3_mseloss"]) + torch.mean(out["p4_mseloss"]) + torch.mean(out["p5_mseloss"])

        out["loss"] = self.lmbda * 255**2 * out["mse_loss"] + out["bpp_loss"]

        return out


@register_criterion("WarpedRDLoss")
class WarpedRDLoss(nn.Module):
    def __init__(self, lmbda=1e-2, alpha=1, beta=0.05):
        super().__init__()
        self.mse = nn.MSELoss()
        self.lmbda = lmbda
        self.alpha = alpha
        self.beta = beta
        


    def forward(self, output, target):
        N, _, H, W = target.size()
        out = {}
        num_pixels = N * H * W

        out["bpp_loss"] = sum(
            (torch.log(likelihoods).sum() / (-math.log(2) * num_pixels))
            for likelihoods in output["likelihoods"].values()
        )
        
        mse_element = torch.square(output["x_hat"]-target)
        out["lambda_element"] = torch.sigmoid((mse_element-self.alpha)/self.beta)
        out["mse_element"] = mse_element * out["lambda_element"]
        out["lambda"] = torch.mean(out["lambda_element"])
        out["mse_loss"] = torch.mean(out["mse_element"])
        out["loss"] = self.lmbda * 255**2 * out["mse_loss"] + out["bpp_loss"]

        return out


@register_criterion("SpatialMedoLoss")
class SpatialMedoLoss(nn.Module):
    """Custom rate distortion loss with a Lagrangian parameter."""

    def __init__(self, lmbda=1e-2):#, alpha=1.0, beta=0.05):
        super().__init__()
        self.mse = nn.MSELoss()
        self.lmbda = lmbda

        # self.alpha = alpha
        # self.beta = beta

    def forward(self, output, target, mask, mask_coef=1.0): 
        # out_net,                                  , d
        # dict{"features"(list), "likelihoods"}     , list[p2~p5]
        out = {}
        num_pixels = 0
        
        for p in target:
            N, _, H, W = p.size()
            num_pixels += N * H * W
            

        out["bpp_loss"] = sum(
            (torch.log(likelihoods + 0.00000001).sum() / (-math.log(2) * num_pixels))
            for likelihoods in output["likelihoods"].values()
        )

<<<<<<< HEAD
        
=======
        if torch.any(torch.isnan(out['bpp_loss'])):
            print("\nbpp loss has NaN")
            print(torch.all(torch.isnan(out['bpp_loss'])))


>>>>>>> e72d17f0
        p2_mse = torch.square(output["features"][0] - target[0]) + 0.00000001
        p3_mse = torch.square(output["features"][1] - target[1]) + 0.00000001
        p4_mse = torch.square(output["features"][2] - target[2]) + 0.00000001
        p5_mse = torch.square(output["features"][3] - target[3]) + 0.00000001

        if torch.any(torch.isnan(p2_mse)):
            print("\np2 mse has NaN")
            print(torch.all(torch.isnan(p2_mse)))
        elif torch.any(torch.isinf(p2_mse)):
            print("\np2 mse has INF")
            print(torch.all(torch.isinf(p2_mse)))
        
        if torch.any(torch.isnan(p3_mse)):
            print("\np3 mse has NaN")
            print(torch.all(torch.isnan(p3_mse)))
        elif torch.any(torch.isinf(p3_mse)):
            print("\np3 mse has INF")
            print(torch.all(torch.isinf(p3_mse)))
        
        if torch.any(torch.isnan(p4_mse)):
            print("\np4 mse has NaN")
            print(torch.all(torch.isnan(p4_mse)))
        elif torch.any(torch.isinf(p4_mse)):
            print("\np4 mse has INF")
            print(torch.all(torch.isinf(p4_mse)))
        
        if torch.any(torch.isnan(p5_mse)):
            print("\np5 mse has NaN")
            print(torch.all(torch.isnan(p5_mse)))
        elif torch.any(torch.isinf(p5_mse)):
            print("\np5 mse has INF")
            print(torch.all(torch.isinf(p5_mse)))
        
        
        if torch.any(torch.isnan(mask)):
            print("AAAAAAAAAAAAAAAAA")


       
        p2_mask = 1.0 - ((1.0 - mask) * mask_coef)
        p2_mask = torch.clamp(p2_mask, min=0.00000001, max=1.0)
        if torch.any(torch.isnan(p2_mask)):
            print("BBBBBBBBBBBBBBB")

        if torch.min(p2_mask) < 0 or torch.max(p2_mask) > 1:
            print("\n(2)")
            print("p2 mask: min {}, max {}".format(torch.min(p2_mask), torch.max(p2_mask)))

        if torch.min(p2_mask) == 0:
            p2_mask = torch.clamp(p2_mask, min=0.00000001, max=1.0)
        p2_mask = p2_mask / torch.max(p2_mask)
        p2_mask = torch.clamp(p2_mask, min=0.00000001, max=1.0)
        if torch.any(torch.isnan(p2_mask)):
            print("CCCCCCCCCCC")


        if torch.min(p2_mask) < 0 or torch.max(p2_mask) > 1:
            print("\n(3)")
            print("p2 mask: min {}, max {}".format(torch.min(p2_mask), torch.max(p2_mask)))



        p2_mask = torch.clamp(p2_mask, min=0.00000001, max=1.0)

        
        assert torch.min(p2_mask) >= 0 and torch.max(p2_mask) <= 1

        p3_mask = torch.nn.functional.interpolate(p2_mask, scale_factor=0.5, mode='bilinear', align_corners=False, antialias=True)
        p4_mask = torch.nn.functional.interpolate(p2_mask, scale_factor=0.25, mode='bilinear', align_corners=False, antialias=True)
        p5_mask = torch.nn.functional.interpolate(p2_mask, scale_factor=0.125, mode='bilinear', align_corners=False, antialias=True)
        
        if torch.any(torch.isnan(p2_mask)):
            print("\np2 mask is NaN")
            print(torch.all(torch.isnan(p2_mask)))

        p3_mask = torch.clamp(p3_mask, min=0.00000001, max=1.0)
        p3_mask = p3_mask / torch.max(p3_mask)
        p3_mask = torch.clamp(p3_mask, min=0.00000001, max=1.0)

        assert torch.min(p3_mask) >= 0 and torch.max(p3_mask) <= 1

        p4_mask = torch.clamp(p4_mask, min=0.00000001, max=1.0)
        p4_mask = p4_mask / torch.max(p4_mask)
        p4_mask = torch.clamp(p4_mask, min=0.00000001, max=1.0)
        
        assert torch.min(p4_mask) >= 0 and torch.max(p4_mask) <= 1


        p5_mask = torch.clamp(p5_mask, min=0.00000001, max=1.0)
        p5_mask = p5_mask / torch.max(p5_mask)
        p5_mask = torch.clamp(p5_mask, min=0.00000001, max=1.0)

        
        assert torch.min(p5_mask) >= 0 and torch.max(p5_mask) <= 1


        out["p2_mseloss"] = p2_mse * p2_mask
        if torch.any(torch.isnan(out["p2_mseloss"])):
            print("\nOUT_p2 has NaN")
            print(torch.all(torch.isnan(out["p2_mseloss"])))
        elif torch.any(torch.isinf(out["p2_mseloss"])):
            print("\nOUT_p2 has INF")
            print(torch.all(torch.isinf(out["p2_mseloss"])))
        
        out["p3_mseloss"] = p3_mse * p3_mask
        if torch.any(torch.isnan(out["p3_mseloss"])):
            print("\nOUT_p3 has NaN")
            print(torch.all(torch.isnan(out["p3_mseloss"])))
        elif torch.any(torch.isinf(out["p3_mseloss"])):
            print("\nOUT_p3 has INF")

        out["p4_mseloss"] = p4_mse * p4_mask
        if torch.any(torch.isnan(out["p4_mseloss"])):
            print("\nOUT_p4 has NaN")
            print(torch.all(torch.isnan(out["p4_mseloss"])))
        elif torch.any(torch.isinf(out["p4_mseloss"])):
            print("\nOUT_p4 has INF")

        out["p5_mseloss"] = p5_mse * p5_mask
        if torch.any(torch.isnan(out["p5_mseloss"])):
            print("\nOUT_p5 has NaN")
            print(torch.all(torch.isnan(out["p5_mseloss"])))
        elif torch.any(torch.isinf(out["p5_mseloss"])):
            print("\nOUT_p5 has INF")
        


        out["p2_mse"] = p2_mse.mean().item()
        out["p3_mse"] = p3_mse.mean().item()
        out["p4_mse"] = p4_mse.mean().item()
        out["p5_mse"] = p5_mse.mean().item()
        out["mse_loss"] = torch.mean(out["p2_mseloss"]) + torch.mean(out["p3_mseloss"]) + torch.mean(out["p4_mseloss"]) + torch.mean(out["p5_mseloss"])

        out["loss"] = self.lmbda * 255**2 * out["mse_loss"] + out["bpp_loss"]

        return out




def unpad(out_feature, hpad, wpad):

    if hpad != 0 and wpad  == 0:
        out_feature[0] = out_feature[0][:, :, math.floor(hpad /2):-math.ceil(hpad /2), :]
        out_feature[1] = out_feature[1][:, :, math.floor(hpad//2 /2):-math.ceil(hpad//2 /2), :]
        out_feature[2] = out_feature[2][:, :, math.floor(hpad//4 /2):-math.ceil(hpad//4 /2), :]
        out_feature[3] = out_feature[3][:, :, math.floor(hpad//8 /2):-math.ceil(hpad//8 /2), :]
    elif wpad != 0 and hpad  == 0:
        out_feature[0] = out_feature[0][:, :, :, math.floor(wpad /2):-math.ceil(wpad /2)]
        out_feature[1] = out_feature[1][:, :, :, math.floor(wpad//2 /2):-math.ceil(wpad//2 /2)]
        out_feature[2] = out_feature[2][:, :, :, math.floor(wpad//4 /2):-math.ceil(wpad//4 /2)]
        out_feature[3] = out_feature[3][:, :, :, math.floor(wpad//8 /2):-math.ceil(wpad//8 /2)]
    elif wpad != 0 and hpad  != 0:
        out_feature[0] = out_feature[0][:, :, math.floor(hpad /2):-math.ceil(hpad /2), math.floor(wpad/2):-math.ceil(wpad/2)]
        out_feature[1] = out_feature[1][:, :, math.floor(hpad//2 /2):-math.ceil(hpad//2 /2), math.floor(wpad//2/2):-math.ceil(wpad//2/2)]
        out_feature[2] = out_feature[2][:, :, math.floor(hpad//4 /2):-math.ceil(hpad//4 /2), math.floor(wpad//4/2):-math.ceil(wpad//4/2)]
        out_feature[3] = out_feature[3][:, :, math.floor(hpad//8 /2):-math.ceil(hpad//8 /2), math.floor(wpad//8/2):-math.ceil(wpad//8/2)]
<|MERGE_RESOLUTION|>--- conflicted
+++ resolved
@@ -1,539 +1,385 @@
-# Copyright (c) 2021-2022, InterDigital Communications, Inc, Curie Yoon
-# All rights reserved.
-
-# Redistribution and use in source and binary forms, with or without
-# modification, are permitted (subject to the limitations in the disclaimer
-# below) provided that the following conditions are met:
-
-# * Redistributions of source code must retain the above copyright notice,
-#   this list of conditions and the following disclaimer.
-# * Redistributions in binary form must reproduce the above copyright notice,
-#   this list of conditions and the following disclaimer in the documentation
-#   and/or other materials provided with the distribution.
-# * Neither the name of InterDigital Communications, Inc nor the names of its
-#   contributors may be used to endorse or promote products derived from this
-#   software without specific prior written permission.
-
-# NO EXPRESS OR IMPLIED LICENSES TO ANY PARTY'S PATENT RIGHTS ARE GRANTED BY
-# THIS LICENSE. THIS SOFTWARE IS PROVIDED BY THE COPYRIGHT HOLDERS AND
-# CONTRIBUTORS "AS IS" AND ANY EXPRESS OR IMPLIED WARRANTIES, INCLUDING, BUT
-# NOT LIMITED TO, THE IMPLIED WARRANTIES OF MERCHANTABILITY AND FITNESS FOR A
-# PARTICULAR PURPOSE ARE DISCLAIMED. IN NO EVENT SHALL THE COPYRIGHT HOLDER OR
-# CONTRIBUTORS BE LIABLE FOR ANY DIRECT, INDIRECT, INCIDENTAL, SPECIAL,
-# EXEMPLARY, OR CONSEQUENTIAL DAMAGES (INCLUDING, BUT NOT LIMITED TO,
-# PROCUREMENT OF SUBSTITUTE GOODS OR SERVICES; LOSS OF USE, DATA, OR PROFITS;
-# OR BUSINESS INTERRUPTION) HOWEVER CAUSED AND ON ANY THEORY OF LIABILITY,
-# WHETHER IN CONTRACT, STRICT LIABILITY, OR TORT (INCLUDING NEGLIGENCE OR
-# OTHERWISE) ARISING IN ANY WAY OUT OF THE USE OF THIS SOFTWARE, EVEN IF
-# ADVISED OF THE POSSIBILITY OF SUCH DAMAGE.
-
-import math
-
-import torch
-import torch.nn as nn
-
-from compressai.registry import register_criterion
-# from datetime import datetime
-# import matplotlib.pyplot as plt
-# import numpy as np
-
-@register_criterion("RateDistortionLoss")
-class RateDistortionLoss(nn.Module):
-    """Custom rate distortion loss with a Lagrangian parameter."""
-
-    def __init__(self, lmbda=1e-2):
-        super().__init__()
-        self.mse = nn.MSELoss()
-        self.lmbda = lmbda
-
-    def forward(self, output, target): 
-        N, _, H, W = target.size()
-        out = {}
-        num_pixels = N * H * W
-
-        out["bpp_loss"] = sum(
-            (torch.log(likelihoods).sum() / (-math.log(2) * num_pixels))
-            for likelihoods in output["likelihoods"].values()
-        )
-        out["mse_loss"] = self.mse(output["x_hat"], target)
-        out["loss"] = self.lmbda * 255**2 * out["mse_loss"] + out["bpp_loss"]
-
-        return out
-
-@register_criterion("FusionRDLoss")
-class FusionRDLoss(nn.Module):
-    """Custom rate distortion loss with a Lagrangian parameter."""
-
-    def __init__(self, lmbda=1e-2):
-        super().__init__()
-        self.mse = nn.MSELoss()
-        self.lmbda = lmbda
-
-    def forward(self, output, target): 
-        # out_net,                                  , d
-        # dict{"features"(list), "likelihoods"}     , list[p2~p5]
-        out = {}
-        num_pixels = 0
-        
-        for p in target:
-            N, _, H, W = p.size()
-            num_pixels += N * H * W
-            
-
-        out["bpp_loss"] = sum(
-            (torch.log(likelihoods).sum() / (-math.log(2) * num_pixels))
-            for likelihoods in output["likelihoods"].values()
-        )
-
-
-        out["mse_loss"] = self.mse(output["features"][0], target[0]) + self.mse(output["features"][1], target[1]) + self.mse(output["features"][2], target[2]) + self.mse(output["features"][3], target[3])
-
-        out["loss"] = self.lmbda * 255**2 * out["mse_loss"] + out["bpp_loss"]
-
-        return out
-
-
-@register_criterion("FusionRDLoss_P")
-class FusionRDLoss_P(nn.Module):
-    """Custom rate distortion loss with a Lagrangian parameter."""
-
-    def __init__(self, lmbda=1e-2):
-        super().__init__()
-        self.mse = nn.MSELoss()
-        self.lmbda = lmbda
-
-    def forward(self, output, target): 
-        # out_net,                                  , d
-        # dict{"features"(list), "likelihoods"}     , list[p2~p5]
-        out = {}
-        num_pixels = 0
-        
-        for p in target:
-            N, _, H, W = p.size()
-            num_pixels += N * H * W
-            
-
-        out["bpp_loss"] = sum(
-            (torch.log(likelihoods).sum() / (-math.log(2) * num_pixels))
-            for likelihoods in output["likelihoods"].values()
-        )
-
-        out["mse_loss"] = self.mse(output["features"][0], target[0]) + self.mse(output["features"][1], target[1]) + self.mse(output["features"][2], target[2]) + self.mse(output["features"][3], target[3])
-
-        out["p2_mse"] = (torch.square(output["features"][0] - target[0])).mean().item()
-        out["p3_mse"] = (torch.square(output["features"][1] - target[1])).mean().item()
-        out["p4_mse"] = (torch.square(output["features"][2] - target[2])).mean().item()
-        out["p5_mse"] = (torch.square(output["features"][3] - target[3])).mean().item()
-      
-        out["loss"] = self.lmbda * 255**2 * out["mse_loss"] + out["bpp_loss"]
-
-        return out
-
-
-
-@register_criterion("FusionRDLoss_P")
-class FusionRDLoss2(nn.Module):
-    """Custom rate distortion loss with a Lagrangian parameter."""
-
-    def __init__(self, lmbda=1e-2):
-        super().__init__()
-        self.mse = nn.MSELoss()
-        self.lmbda = lmbda
-
-    def forward(self, output, target, h, w): 
-        # out_net,                                  , d
-        # dict{"features"(list), "likelihoods"}     , list[p2~p5]
-        out = {}
-        num_pixels = 0
-        
-        padh, padw = 192-h, 192-W
-
-        # for p in target:
-        #     p = p
-
-        # if padh != 0 and padw  == 0:
-        #     out_feature[0] = out_feature[0][:, :, math.floor(padh /2):-math.ceil(padh /2), :]
-        #     out_feature[1] = out_feature[1][:, :, math.floor(hpad//2 /2):-math.ceil(hpad//2 /2), :]
-        #     out_feature[2] = out_feature[2][:, :, math.floor(hpad//4 /2):-math.ceil(hpad//4 /2), :]
-        #     out_feature[3] = out_feature[3][:, :, math.floor(paddings['h5'] /2):-math.ceil(paddings['h5'] /2), :]
-        # elif padw != 0 and padh  == 0:
-        #     out_feature[0] = out_feature[0][:, :, :, math.floor(padw /2):-math.ceil(padw /2)]
-        #     out_feature[1] = out_feature[1][:, :, :, math.floor(wpad//2 /2):-math.ceil(wpad//2 /2)]
-        #     out_feature[2] = out_feature[2][:, :, :, math.floor(wpad//4 /2):-math.ceil(wpad//4 /2)]
-        #     out_feature[3] = out_feature[3][:, :, :, math.floor(wpad//8 /2):-math.ceil(wpad//8 /2)]
-        # elif padw != 0 and padh  != 0:
-        #     out_feature[0] = out_feature[0][:, :, math.floor(padh /2):-math.ceil(padh /2), math.floor(padw/2):-math.ceil(padw/2)]
-        #     out_feature[1] = out_feature[1][:, :, math.floor(hpad//2 /2):-math.ceil(hpad//2 /2), math.floor(wpad//2/2):-math.ceil(wpad//2/2)]
-        #     out_feature[2] = out_feature[2][:, :, math.floor(hpad//4 /2):-math.ceil(hpad//4 /2), math.floor(wpad//4/2):-math.ceil(wpad//4/2)]
-        #     out_feature[3] = out_feature[3][:, :, math.floor(paddings['h5'] /2):-math.ceil(paddings['h5'] /2), math.floor(wpad//8/2):-math.ceil(wpad//8/2)]
-
-
-        for p in target:
-            N, _, H, W = p.size()
-            num_pixels += N * H * W
-            
-
-        out["bpp_loss"] = sum(
-            (torch.log(likelihoods).sum() / (-math.log(2) * num_pixels))
-            for likelihoods in output["likelihoods"].values()
-        )
-
-        out["mse_loss"] = self.mse(output["features"][0], target[0]) + self.mse(output["features"][1], target[1]) + self.mse(output["features"][2], target[2]) + self.mse(output["features"][3], target[3])
-
-        out["p2_mse"] = (torch.square(output["features"][0] - target[0])).mean().item()
-        out["p3_mse"] = (torch.square(output["features"][1] - target[1])).mean().item()
-        out["p4_mse"] = (torch.square(output["features"][2] - target[2])).mean().item()
-        out["p5_mse"] = (torch.square(output["features"][3] - target[3])).mean().item()
-      
-        out["loss"] = self.lmbda * 255**2 * out["mse_loss"] + out["bpp_loss"]
-
-        return out
-
-
-
-@register_criterion("FusionWarpedLoss")
-class FusionWarpedLoss(nn.Module):
-    """Custom rate distortion loss with a Lagrangian parameter."""
-
-    def __init__(self, lmbda=1e-2, alpha=1.0, beta=0.05):
-        super().__init__()
-        self.mse = nn.MSELoss()
-        self.lmbda = lmbda
-
-        self.alpha = alpha
-        self.beta = beta
-
-    def forward(self, output, target): 
-        # out_net,                                  , d
-        # dict{"features"(list), "likelihoods"}     , list[p2~p5]
-        out = {}
-        num_pixels = 0
-        
-        for p in target:
-            N, _, H, W = p.size()
-            num_pixels += N * H * W
-            
-
-        out["bpp_loss"] = sum(
-            (torch.log(likelihoods).sum() / (-math.log(2) * num_pixels))
-            for likelihoods in output["likelihoods"].values()
-        )
-
-        p2_mse = torch.square(output["features"][0] - target[0])
-        p3_mse = torch.square(output["features"][1] - target[1])
-        p4_mse = torch.square(output["features"][2] - target[2])
-        p5_mse = torch.square(output["features"][3] - target[3])
-
-
-
-        out["p2_mseloss"] = p2_mse * torch.sigmoid((p2_mse-self.alpha)/self.beta)
-        out["p3_mseloss"] = p3_mse * torch.sigmoid((p3_mse-self.alpha)/self.beta)
-        out["p4_mseloss"] = p4_mse * torch.sigmoid((p4_mse-self.alpha)/self.beta)
-        out["p5_mseloss"] = p5_mse * torch.sigmoid((p5_mse-self.alpha)/self.beta)
-        
-
-
-        out["p2_mse"] = p2_mse.mean().item()
-        out["p3_mse"] = p3_mse.mean().item()
-        out["p4_mse"] = p4_mse.mean().item()
-        out["p5_mse"] = p5_mse.mean().item()
-        out["mse_loss"] = torch.mean(out["p2_mseloss"]) + torch.mean(out["p3_mseloss"]) + torch.mean(out["p4_mseloss"]) + torch.mean(out["p5_mseloss"])
-
-        out["loss"] = self.lmbda * 255**2 * out["mse_loss"] + out["bpp_loss"]
-
-        return out
-
-
-
-@register_criterion("FusionWarpedLoss_Pwise")
-class FusionWarpedLoss_Pwise(nn.Module):
-    """Custom rate distortion loss with a Lagrangian parameter."""
-
-    def __init__(self, lmbda=1e-2, 
-        p2_alpha=1.1, p2_beta=0.005,
-        p3_alpha=0.48, p3_beta=0.005,
-        p4_alpha=0.35, p4_beta=0.005,
-        p5_alpha=1.3, p5_beta=0.005,
-        alpha_w=1.0, beta_w=1.0
-        ):
-        super().__init__()
-        self.mse = nn.MSELoss()
-        self.lmbda = lmbda
-
-        self.p2_alpha, self.p2_beta = p2_alpha * alpha_w, p2_beta * beta_w
-        self.p3_alpha, self.p3_beta = p3_alpha * alpha_w, p3_beta * beta_w
-        self.p4_alpha, self.p4_beta = p4_alpha * alpha_w, p4_beta * beta_w
-        self.p5_alpha, self.p5_beta = p5_alpha * alpha_w, p5_beta * beta_w
-        
-
-    def forward(self, output, target): 
-        # out_net,                                  , d
-        # dict{"features"(list), "likelihoods"}     , list[p2~p5]
-        out = {}
-        num_pixels = 0
-        
-        for p in target:
-            N, _, H, W = p.size()
-            num_pixels += N * H * W
-            
-
-        out["bpp_loss"] = sum(
-            (torch.log(likelihoods).sum() / (-math.log(2) * num_pixels))
-            for likelihoods in output["likelihoods"].values()
-        )
-
-        p2_mse = torch.square(output["features"][0] - target[0])
-        p3_mse = torch.square(output["features"][1] - target[1])
-        p4_mse = torch.square(output["features"][2] - target[2])
-        p5_mse = torch.square(output["features"][3] - target[3])
-
-        # out["p2_lambda"] = torch.sigmoid((p2_mse-self.alpha)/self.beta)
-        # out["p3_lambda"] = torch.sigmoid((p3_mse-self.alpha)/self.beta)
-        # out["p4_lambda"] = torch.sigmoid((p4_mse-self.alpha)/self.beta)
-        # out["p5_lambda"] = torch.sigmoid((p5_mse-self.alpha)/self.beta)
-        
-
-
-        out["p2_mseloss"] = p2_mse * torch.sigmoid((p2_mse-self.p2_alpha)/self.p2_beta)
-        out["p3_mseloss"] = p3_mse * torch.sigmoid((p3_mse-self.p3_alpha)/self.p3_beta)
-        out["p4_mseloss"] = p4_mse * torch.sigmoid((p4_mse-self.p4_alpha)/self.p4_beta)
-        out["p5_mseloss"] = p5_mse * torch.sigmoid((p5_mse-self.p5_alpha)/self.p5_beta)
-        
-
-
-        out["p2_mse"] = p2_mse.mean().item()
-        out["p3_mse"] = p3_mse.mean().item()
-        out["p4_mse"] = p4_mse.mean().item()
-        out["p5_mse"] = p5_mse.mean().item()
-        out["mse_loss"] = torch.mean(out["p2_mseloss"]) + torch.mean(out["p3_mseloss"]) + torch.mean(out["p4_mseloss"]) + torch.mean(out["p5_mseloss"])
-
-        out["loss"] = self.lmbda * 255**2 * out["mse_loss"] + out["bpp_loss"]
-
-        return out
-
-
-@register_criterion("WarpedRDLoss")
-class WarpedRDLoss(nn.Module):
-    def __init__(self, lmbda=1e-2, alpha=1, beta=0.05):
-        super().__init__()
-        self.mse = nn.MSELoss()
-        self.lmbda = lmbda
-        self.alpha = alpha
-        self.beta = beta
-        
-
-
-    def forward(self, output, target):
-        N, _, H, W = target.size()
-        out = {}
-        num_pixels = N * H * W
-
-        out["bpp_loss"] = sum(
-            (torch.log(likelihoods).sum() / (-math.log(2) * num_pixels))
-            for likelihoods in output["likelihoods"].values()
-        )
-        
-        mse_element = torch.square(output["x_hat"]-target)
-        out["lambda_element"] = torch.sigmoid((mse_element-self.alpha)/self.beta)
-        out["mse_element"] = mse_element * out["lambda_element"]
-        out["lambda"] = torch.mean(out["lambda_element"])
-        out["mse_loss"] = torch.mean(out["mse_element"])
-        out["loss"] = self.lmbda * 255**2 * out["mse_loss"] + out["bpp_loss"]
-
-        return out
-
-
-@register_criterion("SpatialMedoLoss")
-class SpatialMedoLoss(nn.Module):
-    """Custom rate distortion loss with a Lagrangian parameter."""
-
-    def __init__(self, lmbda=1e-2):#, alpha=1.0, beta=0.05):
-        super().__init__()
-        self.mse = nn.MSELoss()
-        self.lmbda = lmbda
-
-        # self.alpha = alpha
-        # self.beta = beta
-
-    def forward(self, output, target, mask, mask_coef=1.0): 
-        # out_net,                                  , d
-        # dict{"features"(list), "likelihoods"}     , list[p2~p5]
-        out = {}
-        num_pixels = 0
-        
-        for p in target:
-            N, _, H, W = p.size()
-            num_pixels += N * H * W
-            
-
-        out["bpp_loss"] = sum(
-            (torch.log(likelihoods + 0.00000001).sum() / (-math.log(2) * num_pixels))
-            for likelihoods in output["likelihoods"].values()
-        )
-
-<<<<<<< HEAD
-        
-=======
-        if torch.any(torch.isnan(out['bpp_loss'])):
-            print("\nbpp loss has NaN")
-            print(torch.all(torch.isnan(out['bpp_loss'])))
-
-
->>>>>>> e72d17f0
-        p2_mse = torch.square(output["features"][0] - target[0]) + 0.00000001
-        p3_mse = torch.square(output["features"][1] - target[1]) + 0.00000001
-        p4_mse = torch.square(output["features"][2] - target[2]) + 0.00000001
-        p5_mse = torch.square(output["features"][3] - target[3]) + 0.00000001
-
-        if torch.any(torch.isnan(p2_mse)):
-            print("\np2 mse has NaN")
-            print(torch.all(torch.isnan(p2_mse)))
-        elif torch.any(torch.isinf(p2_mse)):
-            print("\np2 mse has INF")
-            print(torch.all(torch.isinf(p2_mse)))
-        
-        if torch.any(torch.isnan(p3_mse)):
-            print("\np3 mse has NaN")
-            print(torch.all(torch.isnan(p3_mse)))
-        elif torch.any(torch.isinf(p3_mse)):
-            print("\np3 mse has INF")
-            print(torch.all(torch.isinf(p3_mse)))
-        
-        if torch.any(torch.isnan(p4_mse)):
-            print("\np4 mse has NaN")
-            print(torch.all(torch.isnan(p4_mse)))
-        elif torch.any(torch.isinf(p4_mse)):
-            print("\np4 mse has INF")
-            print(torch.all(torch.isinf(p4_mse)))
-        
-        if torch.any(torch.isnan(p5_mse)):
-            print("\np5 mse has NaN")
-            print(torch.all(torch.isnan(p5_mse)))
-        elif torch.any(torch.isinf(p5_mse)):
-            print("\np5 mse has INF")
-            print(torch.all(torch.isinf(p5_mse)))
-        
-        
-        if torch.any(torch.isnan(mask)):
-            print("AAAAAAAAAAAAAAAAA")
-
-
-       
-        p2_mask = 1.0 - ((1.0 - mask) * mask_coef)
-        p2_mask = torch.clamp(p2_mask, min=0.00000001, max=1.0)
-        if torch.any(torch.isnan(p2_mask)):
-            print("BBBBBBBBBBBBBBB")
-
-        if torch.min(p2_mask) < 0 or torch.max(p2_mask) > 1:
-            print("\n(2)")
-            print("p2 mask: min {}, max {}".format(torch.min(p2_mask), torch.max(p2_mask)))
-
-        if torch.min(p2_mask) == 0:
-            p2_mask = torch.clamp(p2_mask, min=0.00000001, max=1.0)
-        p2_mask = p2_mask / torch.max(p2_mask)
-        p2_mask = torch.clamp(p2_mask, min=0.00000001, max=1.0)
-        if torch.any(torch.isnan(p2_mask)):
-            print("CCCCCCCCCCC")
-
-
-        if torch.min(p2_mask) < 0 or torch.max(p2_mask) > 1:
-            print("\n(3)")
-            print("p2 mask: min {}, max {}".format(torch.min(p2_mask), torch.max(p2_mask)))
-
-
-
-        p2_mask = torch.clamp(p2_mask, min=0.00000001, max=1.0)
-
-        
-        assert torch.min(p2_mask) >= 0 and torch.max(p2_mask) <= 1
-
-        p3_mask = torch.nn.functional.interpolate(p2_mask, scale_factor=0.5, mode='bilinear', align_corners=False, antialias=True)
-        p4_mask = torch.nn.functional.interpolate(p2_mask, scale_factor=0.25, mode='bilinear', align_corners=False, antialias=True)
-        p5_mask = torch.nn.functional.interpolate(p2_mask, scale_factor=0.125, mode='bilinear', align_corners=False, antialias=True)
-        
-        if torch.any(torch.isnan(p2_mask)):
-            print("\np2 mask is NaN")
-            print(torch.all(torch.isnan(p2_mask)))
-
-        p3_mask = torch.clamp(p3_mask, min=0.00000001, max=1.0)
-        p3_mask = p3_mask / torch.max(p3_mask)
-        p3_mask = torch.clamp(p3_mask, min=0.00000001, max=1.0)
-
-        assert torch.min(p3_mask) >= 0 and torch.max(p3_mask) <= 1
-
-        p4_mask = torch.clamp(p4_mask, min=0.00000001, max=1.0)
-        p4_mask = p4_mask / torch.max(p4_mask)
-        p4_mask = torch.clamp(p4_mask, min=0.00000001, max=1.0)
-        
-        assert torch.min(p4_mask) >= 0 and torch.max(p4_mask) <= 1
-
-
-        p5_mask = torch.clamp(p5_mask, min=0.00000001, max=1.0)
-        p5_mask = p5_mask / torch.max(p5_mask)
-        p5_mask = torch.clamp(p5_mask, min=0.00000001, max=1.0)
-
-        
-        assert torch.min(p5_mask) >= 0 and torch.max(p5_mask) <= 1
-
-
-        out["p2_mseloss"] = p2_mse * p2_mask
-        if torch.any(torch.isnan(out["p2_mseloss"])):
-            print("\nOUT_p2 has NaN")
-            print(torch.all(torch.isnan(out["p2_mseloss"])))
-        elif torch.any(torch.isinf(out["p2_mseloss"])):
-            print("\nOUT_p2 has INF")
-            print(torch.all(torch.isinf(out["p2_mseloss"])))
-        
-        out["p3_mseloss"] = p3_mse * p3_mask
-        if torch.any(torch.isnan(out["p3_mseloss"])):
-            print("\nOUT_p3 has NaN")
-            print(torch.all(torch.isnan(out["p3_mseloss"])))
-        elif torch.any(torch.isinf(out["p3_mseloss"])):
-            print("\nOUT_p3 has INF")
-
-        out["p4_mseloss"] = p4_mse * p4_mask
-        if torch.any(torch.isnan(out["p4_mseloss"])):
-            print("\nOUT_p4 has NaN")
-            print(torch.all(torch.isnan(out["p4_mseloss"])))
-        elif torch.any(torch.isinf(out["p4_mseloss"])):
-            print("\nOUT_p4 has INF")
-
-        out["p5_mseloss"] = p5_mse * p5_mask
-        if torch.any(torch.isnan(out["p5_mseloss"])):
-            print("\nOUT_p5 has NaN")
-            print(torch.all(torch.isnan(out["p5_mseloss"])))
-        elif torch.any(torch.isinf(out["p5_mseloss"])):
-            print("\nOUT_p5 has INF")
-        
-
-
-        out["p2_mse"] = p2_mse.mean().item()
-        out["p3_mse"] = p3_mse.mean().item()
-        out["p4_mse"] = p4_mse.mean().item()
-        out["p5_mse"] = p5_mse.mean().item()
-        out["mse_loss"] = torch.mean(out["p2_mseloss"]) + torch.mean(out["p3_mseloss"]) + torch.mean(out["p4_mseloss"]) + torch.mean(out["p5_mseloss"])
-
-        out["loss"] = self.lmbda * 255**2 * out["mse_loss"] + out["bpp_loss"]
-
-        return out
-
-
-
-
-def unpad(out_feature, hpad, wpad):
-
-    if hpad != 0 and wpad  == 0:
-        out_feature[0] = out_feature[0][:, :, math.floor(hpad /2):-math.ceil(hpad /2), :]
-        out_feature[1] = out_feature[1][:, :, math.floor(hpad//2 /2):-math.ceil(hpad//2 /2), :]
-        out_feature[2] = out_feature[2][:, :, math.floor(hpad//4 /2):-math.ceil(hpad//4 /2), :]
-        out_feature[3] = out_feature[3][:, :, math.floor(hpad//8 /2):-math.ceil(hpad//8 /2), :]
-    elif wpad != 0 and hpad  == 0:
-        out_feature[0] = out_feature[0][:, :, :, math.floor(wpad /2):-math.ceil(wpad /2)]
-        out_feature[1] = out_feature[1][:, :, :, math.floor(wpad//2 /2):-math.ceil(wpad//2 /2)]
-        out_feature[2] = out_feature[2][:, :, :, math.floor(wpad//4 /2):-math.ceil(wpad//4 /2)]
-        out_feature[3] = out_feature[3][:, :, :, math.floor(wpad//8 /2):-math.ceil(wpad//8 /2)]
-    elif wpad != 0 and hpad  != 0:
-        out_feature[0] = out_feature[0][:, :, math.floor(hpad /2):-math.ceil(hpad /2), math.floor(wpad/2):-math.ceil(wpad/2)]
-        out_feature[1] = out_feature[1][:, :, math.floor(hpad//2 /2):-math.ceil(hpad//2 /2), math.floor(wpad//2/2):-math.ceil(wpad//2/2)]
-        out_feature[2] = out_feature[2][:, :, math.floor(hpad//4 /2):-math.ceil(hpad//4 /2), math.floor(wpad//4/2):-math.ceil(wpad//4/2)]
-        out_feature[3] = out_feature[3][:, :, math.floor(hpad//8 /2):-math.ceil(hpad//8 /2), math.floor(wpad//8/2):-math.ceil(wpad//8/2)]
+# Copyright (c) 2021-2022, InterDigital Communications, Inc, Curie Yoon
+# All rights reserved.
+
+# Redistribution and use in source and binary forms, with or without
+# modification, are permitted (subject to the limitations in the disclaimer
+# below) provided that the following conditions are met:
+
+# * Redistributions of source code must retain the above copyright notice,
+#   this list of conditions and the following disclaimer.
+# * Redistributions in binary form must reproduce the above copyright notice,
+#   this list of conditions and the following disclaimer in the documentation
+#   and/or other materials provided with the distribution.
+# * Neither the name of InterDigital Communications, Inc nor the names of its
+#   contributors may be used to endorse or promote products derived from this
+#   software without specific prior written permission.
+
+# NO EXPRESS OR IMPLIED LICENSES TO ANY PARTY'S PATENT RIGHTS ARE GRANTED BY
+# THIS LICENSE. THIS SOFTWARE IS PROVIDED BY THE COPYRIGHT HOLDERS AND
+# CONTRIBUTORS "AS IS" AND ANY EXPRESS OR IMPLIED WARRANTIES, INCLUDING, BUT
+# NOT LIMITED TO, THE IMPLIED WARRANTIES OF MERCHANTABILITY AND FITNESS FOR A
+# PARTICULAR PURPOSE ARE DISCLAIMED. IN NO EVENT SHALL THE COPYRIGHT HOLDER OR
+# CONTRIBUTORS BE LIABLE FOR ANY DIRECT, INDIRECT, INCIDENTAL, SPECIAL,
+# EXEMPLARY, OR CONSEQUENTIAL DAMAGES (INCLUDING, BUT NOT LIMITED TO,
+# PROCUREMENT OF SUBSTITUTE GOODS OR SERVICES; LOSS OF USE, DATA, OR PROFITS;
+# OR BUSINESS INTERRUPTION) HOWEVER CAUSED AND ON ANY THEORY OF LIABILITY,
+# WHETHER IN CONTRACT, STRICT LIABILITY, OR TORT (INCLUDING NEGLIGENCE OR
+# OTHERWISE) ARISING IN ANY WAY OUT OF THE USE OF THIS SOFTWARE, EVEN IF
+# ADVISED OF THE POSSIBILITY OF SUCH DAMAGE.
+
+import math
+
+import torch
+import torch.nn as nn
+
+from compressai.registry import register_criterion
+# from datetime import datetime
+# import matplotlib.pyplot as plt
+# import numpy as np
+
+@register_criterion("RateDistortionLoss")
+class RateDistortionLoss(nn.Module):
+    """Custom rate distortion loss with a Lagrangian parameter."""
+
+    def __init__(self, lmbda=1e-2):
+        super().__init__()
+        self.mse = nn.MSELoss()
+        self.lmbda = lmbda
+
+    def forward(self, output, target): 
+        N, _, H, W = target.size()
+        out = {}
+        num_pixels = N * H * W
+
+        out["bpp_loss"] = sum(
+            (torch.log(likelihoods).sum() / (-math.log(2) * num_pixels))
+            for likelihoods in output["likelihoods"].values()
+        )
+        out["mse_loss"] = self.mse(output["x_hat"], target)
+        out["loss"] = self.lmbda * 255**2 * out["mse_loss"] + out["bpp_loss"]
+
+        return out
+
+@register_criterion("FusionRDLoss")
+class FusionRDLoss(nn.Module):
+    """Custom rate distortion loss with a Lagrangian parameter."""
+
+    def __init__(self, lmbda=1e-2):
+        super().__init__()
+        self.mse = nn.MSELoss()
+        self.lmbda = lmbda
+
+    def forward(self, output, target): 
+        # out_net,                                  , d
+        # dict{"features"(list), "likelihoods"}     , list[p2~p5]
+        out = {}
+        num_pixels = 0
+        
+        for p in target:
+            N, _, H, W = p.size()
+            num_pixels += N * H * W
+            
+
+        out["bpp_loss"] = sum(
+            (torch.log(likelihoods).sum() / (-math.log(2) * num_pixels))
+            for likelihoods in output["likelihoods"].values()
+        )
+
+
+        out["mse_loss"] = self.mse(output["features"][0], target[0]) + self.mse(output["features"][1], target[1]) + self.mse(output["features"][2], target[2]) + self.mse(output["features"][3], target[3])
+
+        out["loss"] = self.lmbda * 255**2 * out["mse_loss"] + out["bpp_loss"]
+
+        return out
+
+
+@register_criterion("FusionRDLoss_P")
+class FusionRDLoss_P(nn.Module):
+    """Custom rate distortion loss with a Lagrangian parameter."""
+
+    def __init__(self, lmbda=1e-2):
+        super().__init__()
+        self.mse = nn.MSELoss()
+        self.lmbda = lmbda
+
+    def forward(self, output, target): 
+        # out_net,                                  , d
+        # dict{"features"(list), "likelihoods"}     , list[p2~p5]
+        out = {}
+        num_pixels = 0
+        
+        for p in target:
+            N, _, H, W = p.size()
+            num_pixels += N * H * W
+            
+
+        out["bpp_loss"] = sum(
+            (torch.log(likelihoods).sum() / (-math.log(2) * num_pixels))
+            for likelihoods in output["likelihoods"].values()
+        )
+
+        out["mse_loss"] = self.mse(output["features"][0], target[0]) + self.mse(output["features"][1], target[1]) + self.mse(output["features"][2], target[2]) + self.mse(output["features"][3], target[3])
+
+        out["p2_mse"] = (torch.square(output["features"][0] - target[0])).mean().item()
+        out["p3_mse"] = (torch.square(output["features"][1] - target[1])).mean().item()
+        out["p4_mse"] = (torch.square(output["features"][2] - target[2])).mean().item()
+        out["p5_mse"] = (torch.square(output["features"][3] - target[3])).mean().item()
+      
+        out["loss"] = self.lmbda * 255**2 * out["mse_loss"] + out["bpp_loss"]
+
+        return out
+
+
+@register_criterion("FusionWarpedLoss")
+class FusionWarpedLoss(nn.Module):
+    """Custom rate distortion loss with a Lagrangian parameter."""
+
+    def __init__(self, lmbda=1e-2, alpha=1.0, beta=0.05):
+        super().__init__()
+        self.mse = nn.MSELoss()
+        self.lmbda = lmbda
+
+        self.alpha = alpha
+        self.beta = beta
+
+    def forward(self, output, target): 
+        # out_net,                                  , d
+        # dict{"features"(list), "likelihoods"}     , list[p2~p5]
+        out = {}
+        num_pixels = 0
+        
+        for p in target:
+            N, _, H, W = p.size()
+            num_pixels += N * H * W
+            
+
+        out["bpp_loss"] = sum(
+            (torch.log(likelihoods).sum() / (-math.log(2) * num_pixels))
+            for likelihoods in output["likelihoods"].values()
+        )
+
+        p2_mse = torch.square(output["features"][0] - target[0])
+        p3_mse = torch.square(output["features"][1] - target[1])
+        p4_mse = torch.square(output["features"][2] - target[2])
+        p5_mse = torch.square(output["features"][3] - target[3])
+
+
+
+        out["p2_mseloss"] = p2_mse * torch.sigmoid((p2_mse-self.alpha)/self.beta)
+        out["p3_mseloss"] = p3_mse * torch.sigmoid((p3_mse-self.alpha)/self.beta)
+        out["p4_mseloss"] = p4_mse * torch.sigmoid((p4_mse-self.alpha)/self.beta)
+        out["p5_mseloss"] = p5_mse * torch.sigmoid((p5_mse-self.alpha)/self.beta)
+        
+
+
+        out["p2_mse"] = p2_mse.mean().item()
+        out["p3_mse"] = p3_mse.mean().item()
+        out["p4_mse"] = p4_mse.mean().item()
+        out["p5_mse"] = p5_mse.mean().item()
+        out["mse_loss"] = torch.mean(out["p2_mseloss"]) + torch.mean(out["p3_mseloss"]) + torch.mean(out["p4_mseloss"]) + torch.mean(out["p5_mseloss"])
+
+        out["loss"] = self.lmbda * 255**2 * out["mse_loss"] + out["bpp_loss"]
+
+        return out
+
+
+@register_criterion("FusionWarpedLoss_Pwise")
+class FusionWarpedLoss_Pwise(nn.Module):
+    """Custom rate distortion loss with a Lagrangian parameter."""
+
+    def __init__(self, lmbda=1e-2, 
+        p2_alpha=1.1, p2_beta=0.005,
+        p3_alpha=0.48, p3_beta=0.005,
+        p4_alpha=0.35, p4_beta=0.005,
+        p5_alpha=1.3, p5_beta=0.005,
+        alpha_w=1.0, beta_w=1.0
+        ):
+        super().__init__()
+        self.mse = nn.MSELoss()
+        self.lmbda = lmbda
+
+        self.p2_alpha, self.p2_beta = p2_alpha * alpha_w, p2_beta * beta_w
+        self.p3_alpha, self.p3_beta = p3_alpha * alpha_w, p3_beta * beta_w
+        self.p4_alpha, self.p4_beta = p4_alpha * alpha_w, p4_beta * beta_w
+        self.p5_alpha, self.p5_beta = p5_alpha * alpha_w, p5_beta * beta_w
+        
+
+    def forward(self, output, target): 
+        # out_net,                                  , d
+        # dict{"features"(list), "likelihoods"}     , list[p2~p5]
+        out = {}
+        num_pixels = 0
+        
+        for p in target:
+            N, _, H, W = p.size()
+            num_pixels += N * H * W
+            
+
+        out["bpp_loss"] = sum(
+            (torch.log(likelihoods).sum() / (-math.log(2) * num_pixels))
+            for likelihoods in output["likelihoods"].values()
+        )
+
+        p2_mse = torch.square(output["features"][0] - target[0])
+        p3_mse = torch.square(output["features"][1] - target[1])
+        p4_mse = torch.square(output["features"][2] - target[2])
+        p5_mse = torch.square(output["features"][3] - target[3])
+
+        # out["p2_lambda"] = torch.sigmoid((p2_mse-self.alpha)/self.beta)
+        # out["p3_lambda"] = torch.sigmoid((p3_mse-self.alpha)/self.beta)
+        # out["p4_lambda"] = torch.sigmoid((p4_mse-self.alpha)/self.beta)
+        # out["p5_lambda"] = torch.sigmoid((p5_mse-self.alpha)/self.beta)
+        
+
+
+        out["p2_mseloss"] = p2_mse * torch.sigmoid((p2_mse-self.p2_alpha)/self.p2_beta)
+        out["p3_mseloss"] = p3_mse * torch.sigmoid((p3_mse-self.p3_alpha)/self.p3_beta)
+        out["p4_mseloss"] = p4_mse * torch.sigmoid((p4_mse-self.p4_alpha)/self.p4_beta)
+        out["p5_mseloss"] = p5_mse * torch.sigmoid((p5_mse-self.p5_alpha)/self.p5_beta)
+        
+
+
+        out["p2_mse"] = p2_mse.mean().item()
+        out["p3_mse"] = p3_mse.mean().item()
+        out["p4_mse"] = p4_mse.mean().item()
+        out["p5_mse"] = p5_mse.mean().item()
+        out["mse_loss"] = torch.mean(out["p2_mseloss"]) + torch.mean(out["p3_mseloss"]) + torch.mean(out["p4_mseloss"]) + torch.mean(out["p5_mseloss"])
+
+        out["loss"] = self.lmbda * 255**2 * out["mse_loss"] + out["bpp_loss"]
+
+        return out
+
+
+@register_criterion("WarpedRDLoss")
+class WarpedRDLoss(nn.Module):
+    def __init__(self, lmbda=1e-2, alpha=1, beta=0.05):
+        super().__init__()
+        self.mse = nn.MSELoss()
+        self.lmbda = lmbda
+        self.alpha = alpha
+        self.beta = beta
+        
+
+
+    def forward(self, output, target):
+        N, _, H, W = target.size()
+        out = {}
+        num_pixels = N * H * W
+
+        out["bpp_loss"] = sum(
+            (torch.log(likelihoods).sum() / (-math.log(2) * num_pixels))
+            for likelihoods in output["likelihoods"].values()
+        )
+        
+        mse_element = torch.square(output["x_hat"]-target)
+        out["lambda_element"] = torch.sigmoid((mse_element-self.alpha)/self.beta)
+        out["mse_element"] = mse_element * out["lambda_element"]
+        out["lambda"] = torch.mean(out["lambda_element"])
+        out["mse_loss"] = torch.mean(out["mse_element"])
+        out["loss"] = self.lmbda * 255**2 * out["mse_loss"] + out["bpp_loss"]
+
+        return out
+
+
+@register_criterion("SpatialMedoLoss")
+class SpatialMedoLoss(nn.Module):
+    """Custom rate distortion loss with a Lagrangian parameter."""
+
+    def __init__(self, lmbda=1e-2):
+        super().__init__()
+        self.mse = nn.MSELoss()
+        self.lmbda = lmbda
+
+    def forward(self, output, target, mask, mask_coef=1.0): 
+
+        out = {}
+        num_pixels = 0
+        
+        for p in target:
+            N, _, H, W = p.size()
+            num_pixels += N * H * W
+            
+
+        out["bpp_loss"] = sum(
+            (torch.log(likelihoods + 0.00000001).sum() / (-math.log(2) * num_pixels))
+            for likelihoods in output["likelihoods"].values()
+        )
+
+
+        p2_mse = torch.square(output["features"][0] - target[0]) + 0.00000001
+        p3_mse = torch.square(output["features"][1] - target[1]) + 0.00000001
+        p4_mse = torch.square(output["features"][2] - target[2]) + 0.00000001
+        p5_mse = torch.square(output["features"][3] - target[3]) + 0.00000001
+
+        
+       
+        p2_mask = 1.0 - ((1.0 - mask) * mask_coef)
+        p2_mask = torch.clamp(p2_mask, min=0.00000001, max=1.0)
+        
+       
+        if torch.min(p2_mask) == 0:
+            p2_mask = torch.clamp(p2_mask, min=0.00000001, max=1.0)
+        p2_mask = p2_mask / torch.max(p2_mask)
+        p2_mask = torch.clamp(p2_mask, min=0.00000001, max=1.0)
+       
+
+        p3_mask = torch.nn.functional.interpolate(p2_mask, scale_factor=0.5, mode='bilinear', align_corners=False, antialias=True)
+        p4_mask = torch.nn.functional.interpolate(p2_mask, scale_factor=0.25, mode='bilinear', align_corners=False, antialias=True)
+        p5_mask = torch.nn.functional.interpolate(p2_mask, scale_factor=0.125, mode='bilinear', align_corners=False, antialias=True)
+        
+       
+        p3_mask = torch.clamp(p3_mask, min=0.00000001, max=1.0)
+        p3_mask = p3_mask / torch.max(p3_mask)
+        p3_mask = torch.clamp(p3_mask, min=0.00000001, max=1.0)
+
+       
+        p4_mask = torch.clamp(p4_mask, min=0.00000001, max=1.0)
+        p4_mask = p4_mask / torch.max(p4_mask)
+        p4_mask = torch.clamp(p4_mask, min=0.00000001, max=1.0)
+        
+        p5_mask = torch.clamp(p5_mask, min=0.00000001, max=1.0)
+        p5_mask = p5_mask / torch.max(p5_mask)
+        p5_mask = torch.clamp(p5_mask, min=0.00000001, max=1.0)
+
+        
+
+        out["p2_mseloss"] = p2_mse * p2_mask
+        
+        out["p3_mseloss"] = p3_mse * p3_mask
+        
+        out["p4_mseloss"] = p4_mse * p4_mask
+        
+        out["p5_mseloss"] = p5_mse * p5_mask
+        
+
+
+        out["p2_mse"] = p2_mse.mean().item()
+        out["p3_mse"] = p3_mse.mean().item()
+        out["p4_mse"] = p4_mse.mean().item()
+        out["p5_mse"] = p5_mse.mean().item()
+        out["mse_loss"] = torch.mean(out["p2_mseloss"]) + torch.mean(out["p3_mseloss"]) + torch.mean(out["p4_mseloss"]) + torch.mean(out["p5_mseloss"])
+
+        out["loss"] = self.lmbda * 255**2 * out["mse_loss"] + out["bpp_loss"]
+
+        return out
+
+
+
+
+def unpad(out_feature, hpad, wpad):
+
+    if hpad != 0 and wpad  == 0:
+        out_feature[0] = out_feature[0][:, :, math.floor(hpad /2):-math.ceil(hpad /2), :]
+        out_feature[1] = out_feature[1][:, :, math.floor(hpad//2 /2):-math.ceil(hpad//2 /2), :]
+        out_feature[2] = out_feature[2][:, :, math.floor(hpad//4 /2):-math.ceil(hpad//4 /2), :]
+        out_feature[3] = out_feature[3][:, :, math.floor(hpad//8 /2):-math.ceil(hpad//8 /2), :]
+    elif wpad != 0 and hpad  == 0:
+        out_feature[0] = out_feature[0][:, :, :, math.floor(wpad /2):-math.ceil(wpad /2)]
+        out_feature[1] = out_feature[1][:, :, :, math.floor(wpad//2 /2):-math.ceil(wpad//2 /2)]
+        out_feature[2] = out_feature[2][:, :, :, math.floor(wpad//4 /2):-math.ceil(wpad//4 /2)]
+        out_feature[3] = out_feature[3][:, :, :, math.floor(wpad//8 /2):-math.ceil(wpad//8 /2)]
+    elif wpad != 0 and hpad  != 0:
+        out_feature[0] = out_feature[0][:, :, math.floor(hpad /2):-math.ceil(hpad /2), math.floor(wpad/2):-math.ceil(wpad/2)]
+        out_feature[1] = out_feature[1][:, :, math.floor(hpad//2 /2):-math.ceil(hpad//2 /2), math.floor(wpad//2/2):-math.ceil(wpad//2/2)]
+        out_feature[2] = out_feature[2][:, :, math.floor(hpad//4 /2):-math.ceil(hpad//4 /2), math.floor(wpad//4/2):-math.ceil(wpad//4/2)]
+        out_feature[3] = out_feature[3][:, :, math.floor(hpad//8 /2):-math.ceil(hpad//8 /2), math.floor(wpad//8/2):-math.ceil(wpad//8/2)]