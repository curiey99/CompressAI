# Copyright (c) 2021-2022, InterDigital Communications, Inc
# All rights reserved.

# Redistribution and use in source and binary forms, with or without
# modification, are permitted (subject to the limitations in the disclaimer
# below) provided that the following conditions are met:

# * Redistributions of source code must retain the above copyright notice,
#   this list of conditions and the following disclaimer.
# * Redistributions in binary form must reproduce the above copyright notice,
#   this list of conditions and the following disclaimer in the documentation
#   and/or other materials provided with the distribution.
# * Neither the name of InterDigital Communications, Inc nor the names of its
#   contributors may be used to endorse or promote products derived from this
#   software without specific prior written permission.

# NO EXPRESS OR IMPLIED LICENSES TO ANY PARTY'S PATENT RIGHTS ARE GRANTED BY
# THIS LICENSE. THIS SOFTWARE IS PROVIDED BY THE COPYRIGHT HOLDERS AND
# CONTRIBUTORS "AS IS" AND ANY EXPRESS OR IMPLIED WARRANTIES, INCLUDING, BUT
# NOT LIMITED TO, THE IMPLIED WARRANTIES OF MERCHANTABILITY AND FITNESS FOR A
# PARTICULAR PURPOSE ARE DISCLAIMED. IN NO EVENT SHALL THE COPYRIGHT HOLDER OR
# CONTRIBUTORS BE LIABLE FOR ANY DIRECT, INDIRECT, INCIDENTAL, SPECIAL,
# EXEMPLARY, OR CONSEQUENTIAL DAMAGES (INCLUDING, BUT NOT LIMITED TO,
# PROCUREMENT OF SUBSTITUTE GOODS OR SERVICES; LOSS OF USE, DATA, OR PROFITS;
# OR BUSINESS INTERRUPTION) HOWEVER CAUSED AND ON ANY THEORY OF LIABILITY,
# WHETHER IN CONTRACT, STRICT LIABILITY, OR TORT (INCLUDING NEGLIGENCE OR
# OTHERWISE) ARISING IN ANY WAY OUT OF THE USE OF THIS SOFTWARE, EVEN IF
# ADVISED OF THE POSSIBILITY OF SUCH DAMAGE.

from pathlib import Path

from PIL import Image
from torch.utils.data import Dataset
import numpy as np
from torch import from_numpy
from os import path
from compressai.registry import register_dataset
from torchvision.transforms import transforms
from torch.nn.functional import interpolate
import torch
import math
from compressai.datasets import tiling
import random

@register_dataset("ImageFolder")
class ImageFolder(Dataset):
    """Load an image folder database. Training and testing image samples
    are respectively stored in separate directories:

    .. code-block::

        - rootdir/
            - train/
                - img000.png
                - img001.png
            - test/
                - img000.png
                - img001.png

    Args:
        root (string): root directory of the dataset
        transform (callable, optional): a function or transform that takes in a
            PIL image and returns a transformed version
        split (string): split mode ('train' or 'val')
    """

    def __init__(self, root, transform=None, split="train"):
        splitdir = Path(root) / split

        if not splitdir.is_dir():
            raise RuntimeError(f'Invalid directory "{root}"')

        self.samples = [f for f in splitdir.iterdir() if f.is_file()]

        self.transform = transform

    def __getitem__(self, index):
        """
        Args:
            index (int): Index

        Returns:
            img: `PIL.Image.Image` or transformed `PIL.Image.Image`.
        """
        img = Image.open(self.samples[index]).convert("RGB")
        # print(img)
        if self.transform:
            return self.transform(img)
        return img

    def __len__(self):
        return len(self.samples)


@register_dataset("FeatureFolderTest")
class FeatureFolderTest(Dataset):

    def __init__(self, root, split="test"):
        splitdir = Path(root) / split

        if not splitdir.is_dir():
            raise RuntimeError(f'Invalid directory "{root}"')

        self.samples = [f for f in Path(root).iterdir() if (f.is_file() and f.stem[1] != '6')]
        
    def __getitem__(self, index):
        """
        Args:
            index (int): Index

        Returns:
            img: `PIL.Image.Image` or transformed `PIL.Image.Image`.
        """
        fmap = from_numpy(np.load(self.samples[index]))
        head_tail = path.split(self.samples[index])
        return fmap, head_tail[1]

    def __len__(self):
        return len(self.samples)


@register_dataset("FeatureFolder256_to4")
class FeatureFolder256_to4(Dataset):
    """Load an feature map folder database. 

    Args:
        root (string): root directory of the dataset
        split (string): split mode ('train' or 'val')
    """

    def __init__(self, root, split="train"):
        splitdir = Path(root) / split

        if not splitdir.is_dir():
            raise RuntimeError(f'Invalid directory "{root}"')

        self.samples = [f for f in splitdir.iterdir() if (f.is_file() and f.stem[1] != '6')]
        

    def __getitem__(self, index):
        """
        Args:
            index (int): Index

        Returns:
            t (Tensor), path.split (String):
                4-channel feature map, filename of the feature map
        """
        t = torch.as_tensor(np.load(self.samples[index], allow_pickle=True).astype('float'))
        
        if 128 < max(t.shape[2], t.shape[3]) <= 256:    # p2
            hpad, wpad = 256-t.shape[2], 256-t.shape[3]
        elif 64 < max(t.shape[2], t.shape[3]) <= 128:     # p3
            hpad, wpad = 128-t.shape[2], 128-t.shape[3]
        elif 32 < max(t.shape[2], t.shape[3]) <= 64:    # p4
            hpad, wpad = 64-t.shape[2], 64-t.shape[3]
        elif max(t.shape[2], t.shape[3]) <= 32:         # p5
            hpad, wpad = 32-t.shape[2], 32-t.shape[3]

        padding = torch.nn.ZeroPad2d((math.ceil(wpad/2),math.floor(wpad/2), math.ceil(hpad/2), math.floor(hpad/2)))
        # 1, 256, 256, 256
        t = padding(t)
        t = tiling.tile_256_to_4_torch(t.squeeze(0)).unsqueeze(0) # 1, 4, 16h, 16w

        if self.samples[index].stem[1] == '2':   # p2
            t = interpolate(t, scale_factor=0.5, mode='bicubic')
        
        return t.float(), path.split(self.samples[index])[1]
        
    def __len__(self):
        return len(self.samples)


@register_dataset("FeatureFolderScale")
class FeatureFolderScale(Dataset):
    """Load an image folder database. Training and testing image samples
    are respectively stored in separate directories:

    Args:
        root (string): root directory of the dataset
        transform (callable, optional): a function or transform that takes in a
            PIL image and returns a transformed version
        split (string): split mode ('train' or 'val')
    """

    def __init__(self, root, split="train", downsize=False, crop=False, cropsize=64):
        splitdir = Path(root) / split

        if not splitdir.is_dir():
            raise RuntimeError(f'Invalid directory "{root}"')

        self.samples = [f for f in splitdir.iterdir() if (f.is_file() and f.stem[1] != '6')]
        self.downsize = downsize
        self.crop = crop
        self.cropsize = cropsize

    def __getitem__(self, index):
        """
        Args:
            index (int): Index

        Returns:
            img: `PIL.Image.Image` or transformed `PIL.Image.Image`.
        """
        t = torch.as_tensor(np.load(self.samples[index], allow_pickle=True).astype('float'))
        if t.dim() == 3:
            t = t.unsqueeze(0)

        if self.crop:
            tt = torch.empty((1, 4, self.cropsize, self.cropsize))
            r = random.randint(0, t.shape[2]-self.cropsize-1)
            o = random.randint(0, t.shape[2]-self.cropsize-1)
            tt = t[:, :, r:r+self.cropsize, o:o+self.cropsize]
<<<<<<< HEAD
            print("r={}, o={}, tt={}".format(r,o,tt.shape))
=======
            # print("r={}, o={}, tt={}".format(r,o,tt.shape))
>>>>>>> 65135f50
            return tt.float()

        if self.downsize:
            if self.samples[index].stem[1] == '2':   # p2
                t = interpolate(t, scale_factor=0.25, mode='bicubic')
            elif self.samples[index].stem[1] == '3':   # p2
                t = interpolate(t, scale_factor=0.5, mode='bicubic')
        else:
            if self.samples[index].stem[1] == '2':   # p2
                t = interpolate(t, scale_factor=0.5, mode='bicubic')
            
        

        return t.float()

    def __len__(self):
        return len(self.samples)

@register_dataset("FeatureFolderTiledNorm")
class FeatureFolderTiledNorm(Dataset):
    #FeatureMaps scaled & normalized
    """Load an image folder database. Training and testing image samples
    are respectively stored in separate directories:

    Args:
        root (string): root directory of the dataset
        transform (callable, optional): a function or transform that takes in a
            PIL image and returns a transformed version
        split (string): split mode ('train' or 'val')
    """

    def __init__(self, root, split="train"):
        splitdir = Path(root) / split

        if not splitdir.is_dir():
            raise RuntimeError(f'Invalid directory "{root}"')

        self.samples = [f for f in splitdir.iterdir() if f.is_file()]
        #self.norm = transforms.Normalize(mean, std)    

    def __getitem__(self, index):
        
        
        t = torch.as_tensor(np.load(self.samples[index], allow_pickle=True).astype('float')).unsqueeze(0).unsqueeze(0)
        
       # t = from_numpy(load(self.samples[index], allow_pickle=True))
        if self.samples[index].stem[1] == '2':   # p2
            t = interpolate(t, scale_factor=0.5, mode='bicubic')
        t = torch.clamp(t, min=-26.426828384399414, max=28.397470474243164)
        t = (t+26.426828384399414)/54.824298858642578
        t = torch.clamp(t, 0, 1)
        # normalize
        # scaling
        
        return t.float()

    def __len__(self):
        return len(self.samples)




@register_dataset("FeatureFolderNorm")
class FeatureFolderNorm(Dataset):
    #FeatureMaps scaled & normalized
    """Load an image folder database. Training and testing image samples
    are respectively stored in separate directories:

    Args:
        root (string): root directory of the dataset
        transform (callable, optional): a function or transform that takes in a
            PIL image and returns a transformed version
        split (string): split mode ('train' or 'val')
    """

    def __init__(self, root, split="train"):
        splitdir = Path(root) / split

        if not splitdir.is_dir():
            raise RuntimeError(f'Invalid directory "{root}"')

        self.samples = [f for f in splitdir.iterdir() if f.is_file()]
        #self.norm = transforms.Normalize(mean, std)    

    def __getitem__(self, index):
        """
        Args:
            index (int): Index

        Returns:
            img: `PIL.Image.Image` or transformed `PIL.Image.Image`.
        """
        t = torch.as_tensor(np.load(self.samples[index], allow_pickle=True).astype('float'))
       # t = from_numpy(load(self.samples[index], allow_pickle=True))
        t = torch.clamp(t, min=-26.426828384399414, max=28.397470474243164)
        t = (t+26.426828384399414)/54.824298858642578
        # normalize
        # scaling
        if t.shape[2] == 256 and t.shape[3] == 256:
            return t.float()
        if 64 < max(t.shape[2], t.shape[3]) <= 128:     # p3
            t = interpolate(t, scale_factor=2, mode='bicubic')
        elif 32 < max(t.shape[2], t.shape[3]) <= 64:    # p4
            t = interpolate(t, scale_factor=4, mode='bicubic')
        elif max(t.shape[2], t.shape[3]) <= 32:         # p5
            t = interpolate(t, scale_factor=8, mode='bicubic')

        hpad, wpad = 256-t.shape[2], 256-t.shape[3]
        padding = torch.nn.ReplicationPad2d((math.ceil(wpad/2),math.floor(wpad/2), math.ceil(hpad/2), math.floor(hpad/2)))
        
        if torch.max(t) > 1 or torch.min(t) < 0:
            print("!!!!!!!!!! ERROR !!!!!!!!")
            print(self.samples[index])
      
        return padding(t).type(torch.FloatTensor)
        #print("x_hat: {}".format(x_hat[0, 1, 0, 0]))

        #return from_numpy(load(self.samples[index]))
        # img = Image.open(self.samples[index]).convert("RGB")
        # if self.transform:
        #     return self.transform(img)
        # return img

    def __len__(self):
        return len(self.samples)


@register_dataset("FeatureFolderGeneral")
class FeatureFolderGeneral(Dataset):

    def __init__(self, root, split="test"):
        splitdir = Path(root) / split
        if not splitdir.is_dir():
            raise RuntimeError(f'Invalid directory "{root}"')

        self.samples = [f for f in splitdir.iterdir() if f.is_file() and f.stem[0] == 'p']
        
    def __getitem__(self, index):
        """
        Args:
            index (int): Index

        Returns:
            x (Tensor): Feature Map (1, 256, 256, 256)
        """
        x = from_numpy(np.load(self.samples[index]))
        filename = path.split(self.samples[index])
        if filename[1][1] == '3':
            x = interpolate(x, scale_factor=2, mode='bicubic')
        if filename[1][1] == '4':
            x = interpolate(x, scale_factor=4, mode='bicubic')
        if filename[1][1] == '5':
            x = interpolate(x, scale_factor=8, mode='bicubic')

        hpad, wpad = 256-x.shape[2], 256-x.shape[3]
        padding = torch.nn.ZeroPad2d((math.ceil(wpad/2),math.floor(wpad/2), math.ceil(hpad/2), math.floor(hpad/2)))
        return padding(x)

    def __len__(self):
        return len(self.samples)

<|MERGE_RESOLUTION|>--- conflicted
+++ resolved
@@ -211,11 +211,7 @@
             r = random.randint(0, t.shape[2]-self.cropsize-1)
             o = random.randint(0, t.shape[2]-self.cropsize-1)
             tt = t[:, :, r:r+self.cropsize, o:o+self.cropsize]
-<<<<<<< HEAD
-            print("r={}, o={}, tt={}".format(r,o,tt.shape))
-=======
             # print("r={}, o={}, tt={}".format(r,o,tt.shape))
->>>>>>> 65135f50
             return tt.float()
 
         if self.downsize:
